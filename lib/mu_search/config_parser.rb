--- conflicted
+++ resolved
@@ -51,11 +51,7 @@
 
       config[:type_definitions] = Hash[
         json_config["types"].collect do |type_def|
-<<<<<<< HEAD
-          [type_def["type"], IndexDefinition.new type_def]
-=======
           [type_def["type"], MuSearch::IndexDefinition.from_json_def(type_def)]
->>>>>>> 656105a5
         end
       ]
 
