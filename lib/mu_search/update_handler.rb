require 'set'
require 'yaml/store'

module MuSearch
  ##
  # the update handler is a service that executes updates or deletes on indexes.
  # updates are collected in a FIFO queue and executed after a certain wait interval has expired
  # NOTE: recommend use is a specific implementations:
  #  - InvalidatingUpdateHandler
  #  - AutomaticUpdateHandler
  # You can also use this class, but the handler needs to be provided as a block, e.g.
  # UpdateHandler.new(...) do |subject, index_names, type|
  # end
  class UpdateHandler
    ##
    # default interval to wait before applying changes
    DEFAULT_WAIT_INTERVAL_MINUTES = 8
    ##
    # default number of threads to use for handling updates
    DEFAULT_NUMBER_OF_THREADS = 2

    ##
    # creates an update handler
    def initialize(logger: Logger.new(STDOUT),
                   wait_interval: DEFAULT_WAIT_INTERVAL_MINUTES,
                   number_of_threads: DEFAULT_NUMBER_OF_THREADS,
                   &block
                  )
      @logger = logger
      @min_wait_time = wait_interval * 60 / 86400.0
      @number_of_threads = number_of_threads > 0 ? number_of_threads : DEFAULT_NUMBER_OF_THREADS
      @queue = []
      @index = Hash.new { |hash, key| hash[key] = Set.new() }
      @mutex = Mutex.new
      if block_given?
        define_method(:handler, block)
      end
      restore_queue_and_setup_persistence
      setup_runners
      @logger.info "UPDATE HANDLER: configured with #{@number_of_threads} threads and wait time of #{wait_interval} minutes"
    end

    ##
    # add an action to the queue
    # type should be either :update or :delete
    def add(subject, index_name, type)
      @mutex.synchronize do
        if (!@index.has_key?(subject))
          @queue << { timestamp: DateTime.now, subject: subject, type: type}
        end
        @index[subject].add(index_name)
      end
    end

    ##
    # add an update to be handled
    # wrapper for add
    def add_update(subject, index_name)
      add(subject, index_name, :update)
    end

    ##
    # add a delete to be handled
    # wrapper for add
    def add_delete(subject, index_name)
     add(subject, index_name, :delete)
    end

    def document_exists_for(client, document_id, rdf_type)
<<<<<<< HEAD
      query = "ASK { #{sparql_escape_uri(document_id)} a #{sparql_escape_uri(rdf_type)}}"
      res = client.query(query)
      @logger.debug "document exists: #{res.inspect}"
=======
      res = client.query("ASK { #{sparql_escape_uri(document_id)} a #{sparql_escape_uri(rdf_type)}}")
      @logger.debug "document #{document_id} of type #{rdf_type} exists: #{res.inspect}"
>>>>>>> cc79f6cd
      res
    end

    private
    def setup_runners
      @runners = (0...@number_of_threads).map do |i|
        Thread.new(abort_on_exception: true) do
          @logger.debug "UPDATE HANDLER: runner #{i} ready for duty"
          while true do
            change = subject = index_names = type = nil
            begin
              @mutex.synchronize do
                if @queue.length > 0 && (DateTime.now - @queue[0][:timestamp]) > @min_wait_time
                  change = @queue.shift
                  subject = change[:subject]
                  type = change[:type]
                  index_names = @index.delete(subject)
                end
              end
              if ! change.nil?
                if @queue.length > 500
                  @logger.info "UPDATE HANDLER: large number of updates (#{@queue.length}) to be handled"
                end
                @logger.debug "UPDATE HANDLER: handling update of #{subject}"
                handler(subject, index_names, type)
              end
            rescue StandardError => e
              @logger.warn "UPDATE HANDLER: update of #{subject} failed"
              @logger.error e
            end
            sleep 5
          end
        end
      end
    end

    def restore_queue_and_setup_persistence
      @store = YAML::Store.new("/config/update-handler.store", true)
      @store.transaction do
        @queue = @store.fetch("queue", [])
        @index = @index.merge(@store.fetch("index", {}))
        @logger.info "UPDATE HANDLER: restored queue (length: #{@queue.length})"
      end

      @persister =  Thread.new(abort_on_exception: true) do
        while true
          sleep 300
          @mutex.synchronize do
            @logger.info "UPDATE HANDLER: persisting queue (length: #{@queue.length}) to disk"
            begin
              @store.transaction do
                @store["queue"] = @queue
                @store["index"] = @index
              end
            rescue StandardError => e
              @logger.warn "UPDATE HANDLER: failed to persist queue. #{e.message}"
              @logger.error e
            end
          end
        end
      end
    end
  end
end
<|MERGE_RESOLUTION|>--- conflicted
+++ resolved
@@ -67,14 +67,8 @@
     end
 
     def document_exists_for(client, document_id, rdf_type)
-<<<<<<< HEAD
-      query = "ASK { #{sparql_escape_uri(document_id)} a #{sparql_escape_uri(rdf_type)}}"
-      res = client.query(query)
-      @logger.debug "document exists: #{res.inspect}"
-=======
       res = client.query("ASK { #{sparql_escape_uri(document_id)} a #{sparql_escape_uri(rdf_type)}}")
       @logger.debug "document #{document_id} of type #{rdf_type} exists: #{res.inspect}"
->>>>>>> cc79f6cd
       res
     end
 
